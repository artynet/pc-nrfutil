#
# Copyright (c) 2016 Nordic Semiconductor ASA
# All rights reserved.
#
# Redistribution and use in source and binary forms, with or without modification,
# are permitted provided that the following conditions are met:
#
#   1. Redistributions of source code must retain the above copyright notice, this
#   list of conditions and the following disclaimer.
#
#   2. Redistributions in binary form must reproduce the above copyright notice, this
#   list of conditions and the following disclaimer in the documentation and/or
#   other materials provided with the distribution.
#
#   3. Neither the name of Nordic Semiconductor ASA nor the names of other
#   contributors to this software may be used to endorse or promote products
#   derived from this software without specific prior written permission.
#
#   4. This software must only be used in or with a processor manufactured by Nordic
#   Semiconductor ASA, or in or with a processor manufactured by a third party that
#   is used in combination with a processor manufactured by Nordic Semiconductor.
#
#   5. Any software provided in binary or object form under this license must not be
#   reverse engineered, decompiled, modified and/or disassembled.
#
# THIS SOFTWARE IS PROVIDED BY THE COPYRIGHT HOLDERS AND CONTRIBUTORS "AS IS" AND
# ANY EXPRESS OR IMPLIED WARRANTIES, INCLUDING, BUT NOT LIMITED TO, THE IMPLIED
# WARRANTIES OF MERCHANTABILITY AND FITNESS FOR A PARTICULAR PURPOSE ARE
# DISCLAIMED. IN NO EVENT SHALL THE COPYRIGHT HOLDER OR CONTRIBUTORS BE LIABLE FOR
# ANY DIRECT, INDIRECT, INCIDENTAL, SPECIAL, EXEMPLARY, OR CONSEQUENTIAL DAMAGES
# (INCLUDING, BUT NOT LIMITED TO, PROCUREMENT OF SUBSTITUTE GOODS OR SERVICES;
# LOSS OF USE, DATA, OR PROFITS; OR BUSINESS INTERRUPTION) HOWEVER CAUSED AND ON
# ANY THEORY OF LIABILITY, WHETHER IN CONTRACT, STRICT LIABILITY, OR TORT
# (INCLUDING NEGLIGENCE OR OTHERWISE) ARISING IN ANY WAY OUT OF THE USE OF THIS
# SOFTWARE, EVEN IF ADVISED OF THE POSSIBILITY OF SUCH DAMAGE.
#
import ipaddress
import signal

"""nrfutil command line tool."""
import os
import sys
import click
import time
import logging
import subprocess
sys.path.append(os.getcwd())

from nordicsemi.dfu.bl_dfu_sett import BLDFUSettings
from nordicsemi.dfu.dfu import Dfu
from nordicsemi.dfu.dfu_transport import DfuEvent
from nordicsemi.dfu.dfu_transport_serial import DfuTransportSerial
from nordicsemi.dfu.package import Package
from nordicsemi import version as nrfutil_version
from nordicsemi.dfu.signing import Signing
from nordicsemi.dfu.util import query_func
from pc_ble_driver_py.exceptions import NordicSemiException, NotImplementedException

logger = logging.getLogger(__name__)

def ble_driver_init(conn_ic_id):
    global BLEDriver, Flasher, DfuTransportBle
    from pc_ble_driver_py import config
    config.__conn_ic_id__ = conn_ic_id
    from pc_ble_driver_py.ble_driver    import BLEDriver, Flasher
    from nordicsemi.dfu.dfu_transport_ble import DfuTransportBle

def display_sec_warning():
    default_key_warning = """
|===============================================================|
|##      ##    ###    ########  ##    ## #### ##    ##  ######  |
|##  ##  ##   ## ##   ##     ## ###   ##  ##  ###   ## ##    ## |
|##  ##  ##  ##   ##  ##     ## ####  ##  ##  ####  ## ##       |
|##  ##  ## ##     ## ########  ## ## ##  ##  ## ## ## ##   ####|
|##  ##  ## ######### ##   ##   ##  ####  ##  ##  #### ##    ## |
|##  ##  ## ##     ## ##    ##  ##   ###  ##  ##   ### ##    ## |
| ###  ###  ##     ## ##     ## ##    ## #### ##    ##  ######  |
|===============================================================|
|The security key you provided is insecure, as it part of a     |
|known set of keys that have been widely distributed. Do NOT use|
|it in your final product or your DFU procedure may be          |
|compromised and at risk of malicious attacks.                  |
|===============================================================|
"""
    click.echo("{}".format(default_key_warning))

def display_debug_warning():
    debug_warning = """
|===============================================================|
|##      ##    ###    ########  ##    ## #### ##    ##  ######  |
|##  ##  ##   ## ##   ##     ## ###   ##  ##  ###   ## ##    ## |
|##  ##  ##  ##   ##  ##     ## ####  ##  ##  ####  ## ##       |
|##  ##  ## ##     ## ########  ## ## ##  ##  ## ## ## ##   ####|
|##  ##  ## ######### ##   ##   ##  ####  ##  ##  #### ##    ## |
|##  ##  ## ##     ## ##    ##  ##   ###  ##  ##   ### ##    ## |
| ###  ###  ##     ## ##     ## ##    ## #### ##    ##  ######  |
|===============================================================|
|You are generating a package with the debug bit enabled in the |
|init packet. This is only compatible with a debug bootloader   |
|and is not suitable for production.                            |
|===============================================================|
"""
    click.echo("{}".format(debug_warning))

def int_as_text_to_int(value):
    try:
        if value[:2].lower() == '0x':
            return int(value[2:], 16)
        elif value[:1] == '0':
            return int(value, 8)
        return int(value, 10)
    except ValueError:
        raise NordicSemiException('%s is not a valid integer' % value)

def pause():
    try:
        raw_input()
    except (KeyboardInterrupt, EOFError):
        pass

class BasedIntOrNoneParamType(click.ParamType):
    name = 'Integer'

    def convert(self, value, param, ctx):
        try:
            if value.lower() == 'none':
                return 'none'
            return int_as_text_to_int(value)
        except NordicSemiException:
            self.fail('%s is not a valid integer' % value, param, ctx)

BASED_INT_OR_NONE = BasedIntOrNoneParamType()

class BasedIntParamType(BasedIntOrNoneParamType):
    name = 'Integer'

BASED_INT= BasedIntParamType()

class TextOrNoneParamType(click.ParamType):
    name = 'Text'

    def convert(self, value, param, ctx):
        return value

TEXT_OR_NONE = TextOrNoneParamType()

@click.group()
@click.option('-v', '--verbose',
              help='Show verbose information.',
              count=True)
def cli(verbose):
    #click.echo('verbosity: %s' % verbose)
    if verbose == 0:
        log_level = logging.ERROR
    elif verbose == 1:
        log_level = logging.INFO
    else:
        log_level = logging.DEBUG

    logging.basicConfig(format='%(message)s', level=log_level)

@cli.command()
def version():
    """Display nrfutil version."""
    click.echo("nrfutil version {}".format(nrfutil_version.NRFUTIL_VERSION))
    logger.info("PyPi URL: https://pypi.python.org/pypi/nrfutil")
    logger.debug("GitHub URL: https://github.com/NordicSemiconductor/pc-nrfutil")

@cli.group(short_help='Generate and display Bootloader DFU settings.')
def settings():
    """
    This set of commands supports creating and displaying bootloader settings.
    """
    pass

@settings.command(short_help='Generate a .hex file with Bootloader DFU settings.')
@click.argument('hex_file', required=True, type=click.Path())
@click.option('--family',
              help='nRF IC family: NRF51 or NRF52 or NRF52QFAB or NRF52810 or NRF52840',
              type=click.Choice(['NRF51', 'NRF52', 'NRF52QFAB', 'NRF52810', 'NRF52840']))
@click.option('--application',
              help='The application firmware file. This can be omitted if'
                    'the target IC does not contain an application in flash.'
                    'Requires --application-version or --application-version-string.',
              type=click.STRING)
@click.option('--application-version',
              help='The application version.',
              type=BASED_INT_OR_NONE)
@click.option('--application-version-string',
              help='The application version string, e.g "2.7.31".',
              type=click.STRING)
@click.option('--bootloader-version',
              help='The bootloader version.',
              type=BASED_INT_OR_NONE)
@click.option('--bl-settings-version',
              help='The Bootloader settings version.'
              'Defined in nrf_dfu_types.h, the following apply to released SDKs:'
              '\n|SDK12|1|',
              type=BASED_INT_OR_NONE)

def generate(hex_file,
        family,
        application,
        application_version,
        application_version_string,
        bootloader_version,
        bl_settings_version):

    # Initial consistency checks
    if family is None:
        click.echo("Error: IC Family required.")
        return

    # The user can specify the application version with two different
    # formats. As an integer, e.g. 102130, or as a string
    # "10.21.30". Internally we convert to integer.
    if application_version_string:
        application_version_internal = convert_version_string_to_int(application_version_string)
    else:
        application_version_internal = application_version

    if application is not None:
        if not os.path.isfile(application):
            click.echo("Error: Application file not found.")
            return
        if application_version_internal is None:
            click.echo("Error: Application version required.")
            return

    if bootloader_version is None:
        click.echo("Error: Bootloader version required.")
        return

    if bl_settings_version is None:
        click.echo("Error: Bootloader DFU settings version required.")
        return

    sett = BLDFUSettings()
    sett.generate(arch=family, app_file=application, app_ver=application_version_internal, bl_ver=bootloader_version, bl_sett_ver=bl_settings_version)
    sett.tohexfile(hex_file)

    click.echo("\nGenerated Bootloader DFU settings .hex file and stored it in: {}".format(hex_file))

    click.echo("{0}".format(str(sett)))

@settings.command(short_help='Display the contents of a .hex file with Bootloader DFU settings.')
@click.argument('hex_file', required=True, type=click.Path())

def display(hex_file):

    sett = BLDFUSettings()
    try:
        sett.fromhexfile(hex_file)
    except NordicSemiException as err:
        click.echo(err)
        return

    click.echo("{0}".format(str(sett)))


@cli.group(short_help='Generate and display private and public keys.')
def keys():
    """
    This set of commands supports creating and displaying a private (signing) key
    as well as displaying the public (verification) key derived from a private key.
    Private keys are stored in PEM format.
    """
    pass

@keys.command(short_help='Generate a private key and store it in a file in PEM format.')
@click.argument('key_file', required=True, type=click.Path())

def generate(key_file):
    signer = Signing()

    if os.path.exists(key_file):
        if not query_func("File found at %s. Do you want to overwrite the file?" % key_file):
            click.echo('Key generation aborted.')
            return

    signer.gen_key(key_file)
    click.echo("Generated private key and stored it in: %s" % key_file)

@keys.command(short_help='Display the private key that is stored in a file in PEM format or a public key derived from it.')
@click.argument('key_file', required=True, type=click.Path())
@click.option('--key',
              help='(pk|sk) Display the public key (pk) or the private key (sk).',
              type=click.STRING)
@click.option('--format',
              help='(hex|code|pem) Display the key in hexadecimal format (hex), C code (code), or PEM (pem) format.',
              type=click.STRING)
@click.option('--out_file',
              help='If provided, save the output in file out_file.',
              type=click.STRING)

def display(key_file, key, format, out_file):
    signer = Signing()

    if not os.path.isfile(key_file):
        raise NordicSemiException("File not found: %s" % key_file)

    default_key = signer.load_key(key_file)
    if default_key:
        display_sec_warning()

    if not key:
        click.echo("You must specify a key with --key (pk|sk).")
        return
    if key != "pk" and key != "sk":
        click.echo("Invalid key type. Valid types are (pk|sk).")
        return

    if not format:
        click.echo("You must specify a format with --format (hex|code|pem).")
        return
    if format != "hex" and format != "code" and format != "pem" and format != "dbgcode":
        click.echo("Invalid format. Valid formats are (hex|code|pem).")
        return

    if format == "dbgcode":
        format = "code"
        dbg = True
    else:
        dbg = False

    if format == "code" and key == "sk":
        click.echo("Displaying the private key as code is not available.")
        return

    if key == "pk":
        kstr = signer.get_vk(format, dbg)
    elif key == "sk":
        kstr = "\nWARNING: Security risk! Do not share the private key.\n\n"
        kstr = kstr + signer.get_sk(format, dbg)

    if not out_file:
        click.echo(kstr)
    else:
        with open(out_file, "w") as kfile:
            kfile.write(kstr)


@cli.group(short_help='Generate a Device Firmware Update package.')
def pkg():
    """
    This set of commands supports Nordic DFU package generation.
    """
    pass


@pkg.command(short_help='Generate a firmware package for over-the-air firmware updates.')
@click.argument('zipfile',
                required=True,
                type=click.Path())
@click.option('--debug-mode',
              help='Debug mode switch, enables version check skipping.',
              type=click.BOOL,
              default=False,
              is_flag=True)
@click.option('--application',
              help='The application firmware file.',
              type=click.STRING)
@click.option('--application-version',
              help='The application version.',
              type=BASED_INT_OR_NONE)
@click.option('--application-version-string',
              help='The application version string, e.g "2.7.31".',
              type=click.STRING)
@click.option('--bootloader',
              help='The bootloader firmware file.',
              type=click.STRING)
@click.option('--bootloader-version',
              help='The bootloader version.',
              type=BASED_INT_OR_NONE)
@click.option('--hw-version',
              help='The hardware version.',
              type=BASED_INT)
@click.option('--sd-req',
              help='The SoftDevice requirements. A comma-separated list of SoftDevice firmware IDs (1 or more) '
                   'of which one must be present on the target device. Each item on the list must be in hex and prefixed with \"0x\".'
                   'A list of the possible values to use with this option follows:'
                   '\n|s130_nrf51_1.0.0|0x67|'
                   '\n|s130_nrf51_2.0.0|0x80|'
                   '\n|s132_nrf52_2.0.0|0x81|'
                   '\n|s130_nrf51_2.0.1|0x87|'
                   '\n|s132_nrf52_2.0.1|0x88|'
                   '\n|s132_nrf52_3.0.0|0x8C|'
                   '\n|s132_nrf52_3.1.0|0x91|'
                   '\n|s132_nrf52_4.0.0|0x95|'
                   '\n|s132_nrf52_4.0.2|0x98|'
                   '\n|s132_nrf52_4.0.3|0x99|'
                   '\n|s132_nrf52_4.0.4|0x9E|'
                   '\n|s132_nrf52_5.0.0|0x9D|',
              type=click.STRING,
              multiple=True)
@click.option('--sd-id',
              help='The new SoftDevice ID to be used as --sd-req for the Application update in case the ZIP '
                   'contains a SoftDevice and an Application.',
              type=click.STRING,
              multiple=True)
@click.option('--softdevice',
              help='The SoftDevice firmware file.',
              type=click.STRING)
@click.option('--key-file',
              help='The private (signing) key in PEM fomat.',
              required=True,
              type=click.Path(exists=True, resolve_path=True, file_okay=True, dir_okay=False))
def generate(zipfile,
           debug_mode,
           application,
           application_version,
           application_version_string,
           bootloader,
           bootloader_version,
           hw_version,
           sd_req,
           sd_id,
           softdevice,
           key_file):
    """
    Generate a zip package for distribution to apps that support Nordic DFU OTA.
    The application, bootloader, and SoftDevice files are converted to .bin if supplied as .hex files.
    For more information on the generated package, see:
    http://developer.nordicsemi.com/nRF5_SDK/doc/

    The following combinations are supported by this command:

    * BL only: Supported.

    * SD only: Supported (SD of same Major Version).

    * APP only: Supported.

    * BL + SD: Supported.

    * BL + APP: Not supported (use two packages instead).

    * BL + SD + APP: Supported.

    * SD + APP: Supported (SD of same Major Version).
    """
    zipfile_path = zipfile

    # Check combinations
    if bootloader is not None and application is not None and softdevice is None:
        click.echo("Error: Invalid combination: use two .zip packages instead.")
        return

    if debug_mode is None:
        debug_mode = False

    # The user can specify the application version with two different
    # formats. As an integer, e.g. 102130, or as a string
    # "10.21.30". Internally we convert to integer.
    if application_version_string:
        application_version_internal = convert_version_string_to_int(application_version_string)
    else:
        application_version_internal = application_version

    if application_version_internal == 'none':
        application_version_internal = None

    if bootloader_version == 'none':
        bootloader_version = None

    if hw_version == 'none':
        hw_version = None

    # Convert multiple value into a single instance
    if len(sd_req) > 1:
        click.echo("Please specify SoftDevice requirements as a comma-separated list: --sd-req 0xXXXX,0xYYYY,...")
        return
    elif len(sd_req) == 0:
        sd_req = None
    else:
        sd_req = sd_req[0]
        if sd_req == 'none':
            sd_req = None

    if len(sd_id) > 1:
        click.echo("Please specify SoftDevice requirements as a comma-separated list: --sd-id 0xXXXX,0xYYYY,...")
        return
    elif len(sd_id) == 0:
        sd_id = None
    else:
        sd_id = sd_id[0]
        if sd_id == 'none':
            sd_id = None

    # Initial consistency checks
    if application_version_internal is not None and application is None:
        click.echo("Error: Application version with no image.")
        return

    if bootloader_version is not None and bootloader is None:
        click.echo("Error: Bootloader version with no image.")
        return

    if debug_mode:
        display_debug_warning()
        # Default to no version checking
        if application_version_internal is None:
            application_version_internal=Package.DEFAULT_APP_VERSION
        if bootloader_version is None:
            bootloader_version=Package.DEFAULT_BL_VERSION
        if hw_version is None:
            hw_version=Package.DEFAULT_HW_VERSION
        if sd_req is None:
            # Use string as this will be mapped into an int below
            sd_req=str(Package.DEFAULT_SD_REQ[0])

    # Version checks
    if hw_version is None:
        click.echo("Error: --hw-version required.")
        return

    if sd_req is None:
        click.echo("Error: --sd-req required.")
        return

    if application is not None and application_version_internal is None:
        click.echo('Error: --application-version or --application-version-string'
                   'required with application image.')
        return

    if bootloader is not None and bootloader_version is None:
        click.echo("Error: --bootloader-version required with bootloader image.")
        return

    if application is not None and softdevice is not None and sd_id is None:
        click.echo("Error: --sd-id required with softdevice and application images.")
        return

    sd_req_list = []
    if sd_req is not None:
        try:
            # This will parse any string starting with 0x as base 16.
            sd_req_list = sd_req.split(',')
            sd_req_list = map(int_as_text_to_int, sd_req_list)
        except ValueError:
            raise NordicSemiException("Could not parse value for --sd-req. "
                                      "Hex values should be prefixed with 0x.")

    sd_id_list = []
    if sd_id is not None:
        try:
            # This will parse any string starting with 0x as base 16.
            sd_id_list = sd_id.split(',')
            sd_id_list = map(int_as_text_to_int, sd_id_list)

            # Copy all IDs from sd_id_list to sd_req_list, without duplicates.
            # This ensures that the softdevice update can be repeated in case
            # SD+(BL)+App update terminates during application update after the
            # softdevice was already updated (with new ID). Such update would
            # have to be repeated and the softdevice would have to be sent again,
            # this time updating itself.
            sd_req_list += set(sd_id_list) - set(sd_req_list)
        except ValueError:
            raise NordicSemiException("Could not parse value for --sd-id. "
                                      "Hex values should be prefixed with 0x.")
    else:
        sd_id_list = sd_req_list

    signer = Signing()
    default_key = signer.load_key(key_file)
    if default_key:
        display_sec_warning()

    package = Package(debug_mode,
                      hw_version,
                      application_version_internal,
                      bootloader_version,
                      sd_req_list,
                      sd_id_list,
                      application,
                      bootloader,
                      softdevice,
                      key_file)

    package.generate_package(zipfile_path)

    log_message = "Zip created at {0}".format(zipfile_path)
    click.echo(log_message)

@pkg.command(short_help='Display the contents of a .zip package file.')
@click.argument('zip_file', required=True, type=click.Path())

def display(zip_file):

    package = Package()
    package.parse_package(zip_file, preserve_work_dir=True)

    click.echo("{0}".format(str(package)))

global_bar = None
def update_progress(progress=0):
    if global_bar:
        global_bar.update(progress)

@cli.group(short_help='Perform a Device Firmware Update over, BLE, Thread, or serial transport.')
def dfu():
    """
    This set of commands supports Device Firmware Upgrade procedures over both BLE and serial transports.
    """
    pass

def do_serial(package, port, flow_control, packet_receipt_notification, baud_rate, ping):

    if flow_control is None:
        flow_control = DfuTransportSerial.DEFAULT_FLOW_CONTROL
    if packet_receipt_notification is None:
        packet_receipt_notification = DfuTransportSerial.DEFAULT_PRN
    if baud_rate is None:
        baud_rate = DfuTransportSerial.DEFAULT_BAUD_RATE
    if ping is None:
        ping = False

    logger.info("Using board at serial port: {}".format(port))
    serial_backend = DfuTransportSerial(com_port=str(port), baud_rate=baud_rate,
                    flow_control=flow_control, prn=packet_receipt_notification, do_ping=ping)
    serial_backend.register_events_callback(DfuEvent.PROGRESS_EVENT, update_progress)
    dfu = Dfu(zip_file_path = package, dfu_transport = serial_backend)

    if logger.getEffectiveLevel() > logging.INFO:
        with click.progressbar(length=dfu.dfu_get_total_size()) as bar:
            global global_bar
            global_bar = bar
            dfu.dfu_send_images()
    else:
        dfu.dfu_send_images()

    click.echo("Device programmed.")

@dfu.command(short_help="Update the firmware on a device over a USB serial connection.")
@click.option('-pkg', '--package',
              help='Filename of the DFU package.',
              type=click.Path(exists=True, resolve_path=True, file_okay=True, dir_okay=False),
              required=True)
@click.option('-p', '--port',
              help='USB Serial COM port to which the device is connected.',
              type=click.STRING,
              required=True)
@click.option('-fc', '--flow-control',
              help='To enable flow control set this flag to 1',
              type=click.BOOL,
              required=False)
@click.option('-prn', '--packet-receipt-notification',
              help='Set the packet receipt notification value',
              type=click.INT,
              required=False)
@click.option('-b', '--baud-rate',
              help='Set the baud rate',
              type=click.INT,
              required=False)
@click.option('-P', '--ping',
              help='Ping the device after opening the connection',
              type=click.BOOL,
              required=False)
def usb_serial(package, port, flow_control, packet_receipt_notification, baud_rate, ping):
    """Perform a Device Firmware Update on a device with a bootloader that supports USB serial DFU."""

    do_serial(package, port, flow_control, packet_receipt_notification, baud_rate, ping)


@dfu.command(short_help="Update the firmware on a device over a serial connection.")
@click.option('-pkg', '--package',
              help='Filename of the DFU package.',
              type=click.Path(exists=True, resolve_path=True, file_okay=True, dir_okay=False),
              required=True)
@click.option('-p', '--port',
              help='Serial port COM port to which the device is connected.',
              type=click.STRING,
              required=True)
@click.option('-fc', '--flow-control',
              help='To enable flow control set this flag to 1',
              type=click.BOOL,
              required=False)
@click.option('-prn', '--packet-receipt-notification',
              help='Set the packet receipt notification value',
              type=click.INT,
              required=False)
@click.option('-b', '--baud-rate',
              help='Set the baud rate',
              type=click.INT,
              required=False)
def serial(package, port, flow_control, packet_receipt_notification, baud_rate):
    """Perform a Device Firmware Update on a device with a bootloader that supports serial DFU."""

<<<<<<< HEAD
    do_serial(package, port, flow_control, packet_receipt_notification, baud_rate, True)
=======
    if port is None:
        click.echo("Please specify serial port.")
        return

    if flow_control is None:
        flow_control = DfuTransportSerial.DEFAULT_FLOW_CONTROL
    if packet_receipt_notification is None:
        packet_receipt_notification = DfuTransportSerial.DEFAULT_PRN
    if baud_rate is None:
        baud_rate = DfuTransportSerial.DEFAULT_BAUD_RATE

    logger.info("Using board at serial port: {}".format(port))
    serial_backend = DfuTransportSerial(com_port=str(port), baud_rate=baud_rate,
                    flow_control=flow_control, prn=packet_receipt_notification)
    serial_backend.register_events_callback(DfuEvent.PROGRESS_EVENT, update_progress)
    dfu = Dfu(zip_file_path = package, dfu_transport = serial_backend)

    if logger.getEffectiveLevel() > logging.INFO:
        with click.progressbar(length=dfu.dfu_get_total_size()) as bar:
            global global_bar
            global_bar = bar
            dfu.dfu_send_images()
    else:
        dfu.dfu_send_images()

    click.echo("Device programmed.")
>>>>>>> a63e1186


def enumerate_ports():
    descs   = BLEDriver.enum_serial_ports()
    if len(descs) == 0:
        return None
    click.echo('Please select connectivity serial port:')
    for i, choice in enumerate(descs):
        click.echo('\t{} : {} - {}'.format(i, choice.port, choice.serial_number))

    index = click.prompt('Enter your choice: ', type=click.IntRange(0, len(descs)))
    return descs[index].port

def get_port_by_snr(snr):
    serial_ports = BLEDriver.enum_serial_ports()
    try:
        serial_port = [d.port for d in serial_ports if d.serial_number.lstrip('0') == snr][0]
    except IndexError:
        raise NordicSemiException('board not found')
    return serial_port

@dfu.command(short_help="Update the firmware on a device over a BLE connection.")
@click.option('-pkg', '--package',
              help='Filename of the DFU package.',
              type=click.Path(exists=True, resolve_path=True, file_okay=True, dir_okay=False),
              required=True)
@click.option('-ic', '--conn-ic-id',
              help='Connectivity IC ID: NRF51 or NRF52',
              type=click.Choice(['NRF51', 'NRF52']),
              required=True)
@click.option('-p', '--port',
              help='Serial port COM port to which the connectivity IC is connected.',
              type=click.STRING)
@click.option('-n', '--name',
              help='Device name.',
              type=click.STRING)
@click.option('-a', '--address',
              help='Device address.',
              type=click.STRING)
@click.option('-snr', '--jlink_snr',
              help='Jlink serial number.',
              type=click.STRING)
@click.option('-f', '--flash_connectivity',
              help='Flash connectivity firmware automatically. Default: disabled.',
              type=click.BOOL,
              is_flag=True)
def ble(package, conn_ic_id, port, name, address, jlink_snr, flash_connectivity):
    ble_driver_init(conn_ic_id)
    """Perform a Device Firmware Update on a device with a bootloader that supports BLE DFU."""
    if name is None and address is None:
        name = 'DfuTarg'
        click.echo("No target selected. Default device name: {} is used.".format(name))

    if port is None and jlink_snr is not None:
        port = get_port_by_snr(jlink_snr)

    elif port is None:
        port = enumerate_ports()
        if port is None:
            click.echo("\nNo Segger USB CDC ports found, please connect your board.")
            return

    if flash_connectivity:
        flasher = Flasher(serial_port=port, snr = jlink_snr)
        if flasher.fw_check():
            click.echo("Board already flashed with connectivity firmware.")
        else:
            click.echo("Flashing connectivity firmware...")
            flasher.fw_flash()
            click.echo("Connectivity firmware flashed.")
        flasher.reset()
        time.sleep(1)

    logger.info("Using connectivity board at serial port: {}".format(port))
    ble_backend = DfuTransportBle(serial_port=str(port),
                                  target_device_name=str(name),
                                  target_device_addr=str(address))
    ble_backend.register_events_callback(DfuEvent.PROGRESS_EVENT, update_progress)
    dfu = Dfu(zip_file_path = package, dfu_transport = ble_backend)

    if logger.getEffectiveLevel() > logging.INFO:
        with click.progressbar(length=dfu.dfu_get_total_size()) as bar:
            global global_bar
            global_bar = bar
            dfu.dfu_send_images()
    else:
        dfu.dfu_send_images()

    click.echo("Device programmed.")

def convert_version_string_to_int(s):
    """Convert from semver string "1.2.3", to integer 10203"""
    numbers = s.split(".")
    js = [10000, 100, 1]
    return sum([js[i] * int(numbers[i]) for i in range(3)])

@dfu.command(short_help="Update the firmware on a device over a Thread connection.")
@click.option('-pkg', '--package',
              help='Filename of the DFU package.',
              type=click.Path(exists=True, resolve_path=True, file_okay=True, dir_okay=False),
              required=True)
@click.option('-p', '--port',
              help='Serial port COM port to which the NCP is connected.',
              type=click.STRING)
@click.option('-a', '--address',
              help='Device IPv6 address. If address is not specified then perform DFU'
                   + 'on all capable devices.',
              type=click.STRING)
@click.option('-sp', '--server_port',
              help='UDP port to which the DFU server binds. If not specified the 5683 is used.',
              type=click.INT,
              default=5683)
@click.option('--prefix',
              help='URI prefix used added to DFU resources. Defaults to ''dfu''.',
              type=click.STRING,
              default='dfu')
@click.option('--panid',
              help='802.15.4 PAN ID. If not specified then 1234 is used as PAN ID.',
              type=click.INT)
@click.option('--channel',
              help='802.15.4 Channel. If not specified then channel 11 is used.',
              type=click.INT)
@click.option('-snr', '--jlink_snr',
              help='Jlink serial number.',
              type=click.STRING)
@click.option('-f', '--flash_connectivity',
              help='Flash connectivity firmware automatically. Default: disabled.',
              type=click.BOOL,
              is_flag=True)
@click.option('-s', '--sim',
              help='Use software NCP and connect to the OT simulator.',
              type=click.BOOL,
              is_flag=True)
def thread(package, port, address, server_port, prefix, panid, channel, jlink_snr, flash_connectivity, sim):
    ble_driver_init('NRF52')
    from nordicsemi.thread import tncp
    from nordicsemi.thread.dfu_thread import create_dfu_server
    from nordicsemi.thread.tncp import NCPTransport
    from nordicsemi.thread.ncp_flasher import NCPFlasher

    """Perform a Device Firmware Update on a device with a bootloader that supports Thread DFU."""
    if address is None:
        address = ipaddress.ip_address(u"ff03::1")
        click.echo("Address not specified. Using ff03::1 (all Thread nodes)")
    else:
        try:
            address = ipaddress.ip_address(address)
        except:
            click.echo("Invalid IPv6 address")
            return

    if (not sim):
        if port is None and jlink_snr is None:
            click.echo("Please specify serial port or Jlink serial number.")
            return

        elif port is None:
            port = get_port_by_snr(jlink_snr)
            if port is None:
                click.echo("\nNo Segger USB CDC ports found, please connect your board.")
                return

        stream_descriptor = 'u:' + port
        logger.info("Using connectivity board at serial port: {}".format(port))
    else:
        stream_descriptor = 'p:' + Flasher.which('ot-ncp') + ' 30'
        logger.info("Using ot-ncp binary: {}".format(stream_descriptor))

    if flash_connectivity:
        flasher = NCPFlasher(serial_port=port, snr = jlink_snr)
        if flasher.fw_check():
            click.echo("Board already flashed with connectivity firmware.")
        else:
            click.echo("Flashing connectivity firmware...")
            flasher.fw_flash()
            click.echo("Connectivity firmware flashed.")

        flasher.reset()

        # Delay is required because NCP needs time to initialize.
        time.sleep(1.0)

    config = tncp.NCPTransport.get_default_config()
    if (panid):
        config[tncp.NCPTransport.CFG_KEY_PANID] = panid
    if (channel):
        config[tncp.NCPTransport.CFG_KEY_CHANNEL] = channel
    if (flash_connectivity):
        config[tncp.NCPTransport.CFG_KEY_RESET] = False

    transport = NCPTransport(server_port, stream_descriptor, config)
    dfu = create_dfu_server(transport, package, prefix)

    try:
        sighandler = lambda signum, frame : dfu.stop
        signal.signal(signal.SIGINT, sighandler)
        signal.signal(signal.SIGTERM, sighandler)

        dfu.start()
        dfu.trigger(address, 3)
        click.echo("Press <ENTER> terminate")
        pause()
        click.echo("Terminating")

    except Exception as e:
        logger.exception(e)
    finally:
        dfu.stop()

if __name__ == '__main__':
    cli()<|MERGE_RESOLUTION|>--- conflicted
+++ resolved
@@ -686,36 +686,7 @@
 def serial(package, port, flow_control, packet_receipt_notification, baud_rate):
     """Perform a Device Firmware Update on a device with a bootloader that supports serial DFU."""
 
-<<<<<<< HEAD
     do_serial(package, port, flow_control, packet_receipt_notification, baud_rate, True)
-=======
-    if port is None:
-        click.echo("Please specify serial port.")
-        return
-
-    if flow_control is None:
-        flow_control = DfuTransportSerial.DEFAULT_FLOW_CONTROL
-    if packet_receipt_notification is None:
-        packet_receipt_notification = DfuTransportSerial.DEFAULT_PRN
-    if baud_rate is None:
-        baud_rate = DfuTransportSerial.DEFAULT_BAUD_RATE
-
-    logger.info("Using board at serial port: {}".format(port))
-    serial_backend = DfuTransportSerial(com_port=str(port), baud_rate=baud_rate,
-                    flow_control=flow_control, prn=packet_receipt_notification)
-    serial_backend.register_events_callback(DfuEvent.PROGRESS_EVENT, update_progress)
-    dfu = Dfu(zip_file_path = package, dfu_transport = serial_backend)
-
-    if logger.getEffectiveLevel() > logging.INFO:
-        with click.progressbar(length=dfu.dfu_get_total_size()) as bar:
-            global global_bar
-            global_bar = bar
-            dfu.dfu_send_images()
-    else:
-        dfu.dfu_send_images()
-
-    click.echo("Device programmed.")
->>>>>>> a63e1186
 
 
 def enumerate_ports():
